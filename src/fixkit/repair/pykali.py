--- conflicted
+++ resolved
@@ -20,10 +20,7 @@
     InsertReturnTuple,
     InsertReturnList,
 )
-<<<<<<< HEAD
-=======
 from fixkit.genetic.selection import UniversalSelection, Selection
->>>>>>> d09ed709
 from fixkit.localization import Localization
 from fixkit.localization.location import WeightedLocation
 from fixkit.repair.repair import GeneticRepair
@@ -158,14 +155,11 @@
             self.localization.failing,
         )
         return suggestions
-<<<<<<< HEAD
 
     def get_search_strategy(self) -> SearchStrategy:
         return ExhaustiveStrategy(
             operators=self.operator, suggestions=self.localize()  # or self.suggestions
         )
-=======
->>>>>>> d09ed709
 
     def get_search_strategy(self) -> SearchStrategy:
         return ExhaustiveStrategy(operators=self.operator, suggestions=self.suggestions)
