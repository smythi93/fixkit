"""
The repair module provides the necessary tools to repair a fault.
"""

import abc
import os
import random
from copy import deepcopy
from pathlib import Path
from typing import Collection, List, Type, Optional, Any

from fixkit.candidate import Candidate, GeneticCandidate
from fixkit.constants import DEFAULT_WORK_DIR
from fixkit.fitness.engine import (
    Tests4PyEngine,
    ParallelEngine,
    Tests4PySystemTestEngine,
    Tests4PySequentialEngine,
    Tests4PySystemTestSequentialEngine,
    SequentialEngine,
)
from fixkit.fitness.metric import Fitness
from fixkit.genetic.crossover import Crossover, OnePointCrossover
from fixkit.genetic.minimize import MutationMinimizer, DefaultMutationMinimizer
from fixkit.genetic.operators import MutationOperator
from fixkit.genetic.selection import Selection, RandomSelection
from fixkit.genetic.types import Population
from fixkit.localization import Localization
from fixkit.localization.location import WeightedIdentifier, WeightedLocation
from fixkit.localization.normalization import normalize
from fixkit.logger import LOGGER
from fixkit.search.search import EvolutionaryStrategy, SearchStrategy
from fixkit.stmt import StatementFinder


class Repair(abc.ABC):
    """
    Abstract class for repairing a fault.
    """

    def __init__(self, out: os.PathLike = None):
        """
        Initialize the repair.
        :param os.PathLike out: The working directory for the repair.
        """
        self.out = Path(out or DEFAULT_WORK_DIR)

    @abc.abstractmethod
    def repair(self) -> Any:
        """
        Abstract method for repairing a fault.
        :return Any: The result of the repair.
        """
        pass


class LocalizationRepair(Repair, abc.ABC):
    """
    Abstract class for repairing a fault using localization.
    """

    def __init__(self, localization: Localization, out: os.PathLike = None):
        """
        Initialize the localization repair.
        :param Localization localization: The localization to use for the repair.
        :param os.PathLike out: The working directory for the repair.
        """
        super().__init__(out)
        self.localization = localization

    def localize(self) -> List[WeightedLocation]:
        """
        Localize the fault using the localization.
        :return List[WeightedLocation]: The list of weighted locations.
        """
        self.localization.prepare()
        return self.localization.get_sorted_suggestions()


class GeneticRepair(LocalizationRepair, abc.ABC):
    """
    Abstract class for repairing a fault using genetic programming.
    """

    def __init__(
        self,
        src: os.PathLike,
        fitness: Fitness,
        localization: Localization,
        population_size: int,
        max_generations: int,
        w_mut: float,
        operators: Collection[Type[MutationOperator]],
        operator_weights: Optional[List[float]] = None,
        selection: Selection = None,
        crossover_operator: Crossover = None,
        minimizer: Optional[MutationMinimizer] = None,
        workers: int = 1,
        out: os.PathLike = None,
        is_t4p: bool = False,
        is_system_test: bool = False,
        system_tests: Optional[os.PathLike | List[os.PathLike]] = None,
        excludes: Optional[str] = None,
        line_mode: bool = False,
        serial: bool = False,
    ):
        """
        Initialize the genetic repair.
        :param os.PathLike src: The source directory of the project.
        :param Fitness fitness: The fitness to use for the repair.
        :param Localization localization: The localization to use for the repair.
        :param int population_size: The size of the population.
        :param int max_generations: The maximum number of generations.
        :param float w_mut: The mutation rate, i.e., the probability of a mutation.
        :param Collection[Type[MutationOperator]] operators: The mutation operator classes to use for the repair.
        :param Optional[List[float]] operator_weights: The weights of the mutation operators, i.e., the probability of
        each operator. Default will be a uniform distribution.
        :param Selection selection: The selection operator to use for the repair.
        :param Crossover crossover_operator: The crossover operator to use for the repair.
        :param int workers: The number of workers to use for the evaluation of the fitness.
        :param os.PathLike out: The working directory for the repair.
        :param bool is_t4p: True if the repair is using Tests4Py, False otherwise.
        :param bool is_system_test: True if the repair is using system tests, False otherwise.
        :param os.PathLike | List[os.PathLike] system_tests: The system tests to use for the repair. This argument is
        only considered when is_system_test is True.
        :param bool line_mode: True if the line mode is enabled, False otherwise.
        """
        super().__init__(localization, out)
<<<<<<< HEAD
        self.statement_finder: StatementFinder = None
        self.initial_candidate = self.get_initial_candidate(src, excludes, line_mode)
=======
        self.initial_candidate: GeneticCandidate = initial_candidate
>>>>>>> d09ed709
        self.population: Population = [self.initial_candidate]
        self.choices: List[int] = list(self.initial_candidate.statements.keys())
        if serial:
            if is_t4p:
                if is_system_test:
                    if system_tests is None:
                        raise ValueError("System tests must be provided.")
                    self.fitness = Tests4PySystemTestSequentialEngine(
                        fitness=fitness, tests=system_tests, out=self.out
                    )
                else:
                    self.fitness = Tests4PySequentialEngine(
                        fitness=fitness, out=self.out
                    )
            else:
                self.fitness = SequentialEngine(fitness=fitness, out=self.out)
        elif is_t4p:
            if is_system_test:
                if system_tests is None:
                    raise ValueError("System tests must be provided.")
                self.fitness = Tests4PySystemTestEngine(
                    fitness=fitness, tests=system_tests, workers=workers, out=self.out
                )
            else:
                self.fitness = Tests4PyEngine(
                    fitness=fitness, workers=workers, out=self.out
                )
        else:
            self.fitness = ParallelEngine(
                fitness=fitness, workers=workers, out=self.out
            )
        self.population_size = population_size
        self.max_generations = max_generations
        self.w_mut = w_mut
        self.suggestions: List[WeightedIdentifier] = []
        self.operator = operators
        self.operator_weights = operator_weights or [1 / len(operators)] * len(
            operators
        )
        self.selection = selection or RandomSelection()
        self.crossover_operator = crossover_operator or OnePointCrossover()
        self.minimizer = minimizer or DefaultMutationMinimizer()
        self.minimizer.fitness = self.fitness
        self.line_mode = line_mode
        self.strategy = None

    def get_search_strategy(self) -> SearchStrategy:
        return EvolutionaryStrategy(
            viable=self.viable,
            select=self.select,
            crossover=self.crossover_population,
            mutate=self.mutate_population,
        )

    def get_initial_candidate(
        self, src: os.PathLike, excludes: Optional[str], line_mode: bool = False
    ) -> GeneticCandidate:
        """
        Get the initial candidate from the source.
        :param os.PathLike src: The source directory of the project.
        :param Optional[List[str]] excludes: The list of files to exclude from the search.
        :param bool line_mode: True if the line mode is enabled, False otherwise.
        :return GeneticCandidate: The initial candidate.
        """
        LOGGER.info("Searching for statements in the source.")
        self.statement_finder = StatementFinder(
            src=Path(src), excludes=excludes, line_mode=line_mode
        )
        self.statement_finder.search_source()
        LOGGER.info("Building the initial candidate.")
        return GeneticCandidate.from_candidate(self.statement_finder.build_candidate())

    @staticmethod
    @abc.abstractmethod
    def from_source(src: os.PathLike, *args, **kwargs) -> "GeneticRepair":
        """
        Abstract method for creating a genetic repair from the source.
        :param os.PathLike src: The source directory of the project.
        :param args: A list of arguments.
        :param kwargs: A dictionary of keyword arguments.
        :return GeneticRepair: The genetic repair created from the source.
        """
        return NotImplemented

    def prepare_repair(self) -> Population:
        # Localize the faults.
        LOGGER.info("Localizing the faulty code locations.")
        suggestions = self.localize()
        normalize(suggestions)
        self.set_suggestions(suggestions)

        # Evaluate the fitness for the initial candidate to reduce overhead.
        LOGGER.info("Evaluating the fitness for the initial candidate.")
        self.fitness.evaluate(self.population)
        self.strategy = self.get_search_strategy()

    def repair_loop(self):
        if not self.abort():
            # Fill the population and evaluate the fitness.
            LOGGER.info(
                "Filling the population and evaluating the fitness of each candidate."
            )
            self.population = self.fill_population(self.population)
            self.fitness.evaluate(self.population)

            # Iterate until the maximum number of generations is reached or the fault is repaired.
            for gen in range(self.max_generations):
                LOGGER.info(f"Generation {gen + 1}/{self.max_generations}:")
                self.iteration()
                if self.abort():
                    LOGGER.info("Found a repair for the fault.")
                    break
            else:
                LOGGER.info(
                    "Reached the maximum number of generations without finding an appropriate repair."
                )
        else:
            LOGGER.info("The fault is already repaired.")

    def finalize_repair(self):
        # Minimize the population and return the best candidates.
        fitness = max(c.fitness for c in self.population)
        LOGGER.info("The best candidate has a fitness of %.2f.", fitness)
        self.population = [c for c in self.population if c.fitness == fitness]
        self.population = self.filter_population(self.population)
        LOGGER.info("Minimize the best candidates.")
        self.population = self.minimizer.minimize(self.population)
        LOGGER.info("Found %d possible repairs.", len(self.population))

    def repair(self) -> Population:
        """
        Repair the fault using genetic programming.
        :return Population: The list of candidates that repair (or perform best) the fault.
        """
        self.prepare_repair()

        self.repair_loop()

        self.finalize_repair()

        return self.population

    def abort(self) -> bool:
        """
        Check if the repair should be aborted.
        :return bool: True if the repair should be aborted, False otherwise.
        """
        return max(c.fitness for c in self.population) >= 1 - 1e-8

    def iteration(self):
        """
        Perform an iteration of the genetic programming.
        """
        self.population = self.prepare_population(self.population)
        self.population = self.strategy.search(self.population)
        # Evaluate the fitness for the population.
        LOGGER.info("Evaluate the fitness for the population.")
        self.fitness.evaluate(self.population)

    def set_suggestions(self, suggestions: List[WeightedLocation]):
        """
        Set the suggestions for the repair by mapping WeightedLocation to WeightedIdentifier.
        :param List[WeightedLocation] suggestions: The list of weighted locations.
        """
        self.suggestions = list()
        for suggestion in suggestions:
            if (
                suggestion.file in self.initial_candidate.lines
                and suggestion.line in self.initial_candidate.lines[suggestion.file]
            ):
                for identifier in self.initial_candidate.lines[suggestion.file][
                    suggestion.line
                ]:
                    self.suggestions.append(
                        WeightedIdentifier(identifier, suggestion.weight)
                    )

    # noinspection PyMethodMayBeStatic
    def prepare_population(self, population: Population) -> Population:
        """
        Prepare the population for the next generation.
        """
        return population

    def viable(self, population: Population) -> Population:
        """
        Filter the population to keep only viable candidates whose fitness is greater than 0.
        """
        population = [c for c in population if c.fitness > 0]
        if not population:
            LOGGER.info("No viable candidates, start with new population.")
            population = [self.initial_candidate]
            population = self.fill_population(population)
        return population

    def select(self, population: Population) -> Population:
        """
        Select the best candidates from the population for the next generation.
        """
        return self.selection.select(population, self.population_size // 2)

    def fill_population(self, population: Population) -> Population:
        """
        Fill the population with clones of the initial candidate.
        """
        new_population = population[:]
        while len(new_population) < self.population_size:
            new_population.append(random.choice(population).clone(change_gen=False))
        return new_population

    def crossover_population(self, population: Population) -> Population:
        """
        Crossover the population to create new candidates.
        """
        population = population[:]
        random.shuffle(population)
        for parent_1, parent_2 in zip(
            population[: len(population) // 2],
            population[len(population) // 2 :],
        ):
            population.extend(self.crossover(parent_1, parent_2))
        return population

    def crossover(
        self, parent_1: GeneticCandidate, parent_2: GeneticCandidate
    ) -> Collection[GeneticCandidate]:
        """
        Crossover two candidates to create new candidates.
        :param Candidate parent_1: The first parent candidate.
        :param Candidate parent_2: The second parent candidate.
        :return Collection[Candidate]: The collection of the new candidate offsprings.
        """
        return self.crossover_operator.crossover(parent_1, parent_2)

    def mutate_population(self, population: Population) -> Population:
        """
        Mutate the population to create new candidates by giving each candidate a chance to mutate.
        """
        pop = deepcopy(population)
        for candidate in pop:
            population.extend(self.mutate(candidate))
        return population

    def mutate(self, selection: GeneticCandidate) -> Collection[GeneticCandidate]:
        """
        Mutate a candidate to create a new candidate.
        :param GeneticCandidate selection: The candidate to mutate.
        :return GeneticCandidate: The new mutated candidate.
        """
        candidate = selection.clone()
        for location in self.suggestions:
            if self.should_mutate(location.weight):
                candidate.mutations.append(
                    random.choices(self.operator, weights=self.operator_weights, k=1)[
                        0
                    ](location.identifier, self.choices)
                )
        return [candidate]

    def should_mutate(self, weight: float) -> bool:
        """
        Check if a mutation should occur based on the weight.
        :param float weight: The weight of the location.
        :return bool: True if a mutation should occur, False otherwise.
        """
        return random.random() < weight and random.random() < self.w_mut

    # noinspection PyMethodMayBeStatic
    def filter_population(self, population: Population) -> Population:
        """
        Filter the population to remove duplicates.
        """
        return list(set(population))<|MERGE_RESOLUTION|>--- conflicted
+++ resolved
@@ -126,12 +126,8 @@
         :param bool line_mode: True if the line mode is enabled, False otherwise.
         """
         super().__init__(localization, out)
-<<<<<<< HEAD
         self.statement_finder: StatementFinder = None
         self.initial_candidate = self.get_initial_candidate(src, excludes, line_mode)
-=======
-        self.initial_candidate: GeneticCandidate = initial_candidate
->>>>>>> d09ed709
         self.population: Population = [self.initial_candidate]
         self.choices: List[int] = list(self.initial_candidate.statements.keys())
         if serial:
