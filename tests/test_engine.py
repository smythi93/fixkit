import os.path
import shutil
import unittest
from pathlib import Path

import tests4py.api as t4p

<<<<<<< HEAD
from pyrep.candidate import GeneticCandidate
from pyrep.fitness.engine import Engine, Tests4PyEngine, Tests4PySystemTestEngine
from pyrep.fitness.metric import GenProgFitness
=======
from fixkit.candidate import GeneticCandidate
from fixkit.fitness.engine import Engine, Tests4PyEngine, Tests4PySystemTestEngine
from fixkit.fitness.metric import GenProgFitness
>>>>>>> e5d8b468
from utils import SUBJECTS, REP, SFL


class TestEngine(unittest.TestCase):
    def tearDown(self):
        shutil.rmtree(REP, ignore_errors=True)

    def run_test(self, workers: int):
        fitness = GenProgFitness(
            {
                "tests.py::MiddleTestCase::test_middle_123",
                "tests.py::MiddleTestCase::test_middle_321",
                "tests.py::MiddleTestCase::test_middle_335",
                "tests.py::MiddleTestCase::test_middle_534",
                "tests.py::MiddleTestCase::test_middle_555",
            },
            {"tests.py::MiddleTestCase::test_middle_213"},
            1,
            10,
        )
        candidates = list()
        for i in range(2 * workers):
            candidates.append(GeneticCandidate(SUBJECTS / "middle"))
        for candidate in candidates:
            self.assertAlmostEqual(0, candidate.fitness, delta=0.000001)
        engine = Engine(fitness, workers, out=REP)
        engine.evaluate(candidates)
        for candidate in candidates:
            self.assertAlmostEqual(1 / 3, candidate.fitness, delta=0.000001)

    def test_engine_1(self):
        self.run_test(1)

    def test_engine_5(self):
        self.run_test(5)


class TestTest4PyEngine(unittest.TestCase):
    def tearDown(self):
        shutil.rmtree(REP, ignore_errors=True)
        shutil.rmtree(SFL, ignore_errors=True)

    @classmethod
    def setUpClass(cls):
        report = t4p.checkout(t4p.middle_2, Path("tmp"))
        if report.raised:
            raise report.raised

    @classmethod
    def tearDownClass(cls):
        shutil.rmtree("tmp")

    def run_test(self, workers: int):
        fitness = GenProgFitness(
            {
                "tests/test_middle.py::TestMiddle::test_middle_555",
                "tests/test_middle.py::TestMiddle::test_middle_123",
                "tests/test_middle.py::TestMiddle::test_middle_534",
                "tests/test_middle.py::TestMiddle::test_middle_321",
                "tests/test_middle.py::TestMiddle::test_middle_335",
            },
            {"tests/test_middle.py::TestMiddle::test_middle_213"},
        )
        candidates = list()
        for i in range(2 * workers):
            candidates.append(GeneticCandidate(Path("tmp", "middle_2")))
        for candidate in candidates:
            self.assertAlmostEqual(0, candidate.fitness, delta=0.000001)
        engine = Tests4PyEngine(fitness, workers, out=REP, raise_on_failure=True)
        engine.evaluate(candidates)
        for candidate in candidates:
            self.assertAlmostEqual(1 / 3, candidate.fitness, delta=0.000001)

    def run_system_test(self, workers: int):
        fitness = GenProgFitness(
            {
<<<<<<< HEAD
                "tmp/middle_2/tests4py_systemtest_diversity/passing_test_diversity_1",
                "tmp/middle_2/tests4py_systemtest_diversity/passing_test_diversity_2",
                "tmp/middle_2/tests4py_systemtest_diversity/passing_test_diversity_3",
            },
            {
                "tmp/middle_2/tests4py_systemtest_diversity/failing_test_diversity_1",
            },
=======
                os.path.join(SUBJECTS, "tests", "555"),
                os.path.join(SUBJECTS, "tests", "123"),
                os.path.join(SUBJECTS, "tests", "534"),
                os.path.join(SUBJECTS, "tests", "321"),
                os.path.join(SUBJECTS, "tests", "335"),
            },
            {os.path.join(SUBJECTS, "tests", "213")},
>>>>>>> e5d8b468
        )
        candidates = list()
        for i in range(2 * workers):
            candidates.append(GeneticCandidate(Path("tmp", "middle_2")))
        for candidate in candidates:
            self.assertAlmostEqual(0, candidate.fitness, delta=0.000001)
        engine = Tests4PySystemTestEngine(
            fitness,
<<<<<<< HEAD
            [
                "tmp/middle_2/tests4py_systemtest_diversity/passing_test_diversity_1",
                "tmp/middle_2/tests4py_systemtest_diversity/passing_test_diversity_2",
                "tmp/middle_2/tests4py_systemtest_diversity/passing_test_diversity_3",
                "tmp/middle_2/tests4py_systemtest_diversity/failing_test_diversity_1",
            ],
=======
            os.path.join(SUBJECTS, "tests"),
>>>>>>> e5d8b468
            workers,
            out=REP,
            raise_on_failure=True,
        )
        engine.evaluate(candidates)
        for candidate in candidates:
            self.assertAlmostEqual(1 / 3, candidate.fitness, delta=0.000001)

    def test_engine_1(self):
        self.run_test(1)

    def test_engine_5(self):
        self.run_test(5)

<<<<<<< HEAD
    def tests_system_test_1(self):
        self.run_system_test(1)

    def tests_system_test_5(self):
=======
    def test_system_engine_1(self):
        self.run_system_test(1)

    def test_system_engine_5(self):
>>>>>>> e5d8b468
        self.run_system_test(5)<|MERGE_RESOLUTION|>--- conflicted
+++ resolved
@@ -5,15 +5,9 @@
 
 import tests4py.api as t4p
 
-<<<<<<< HEAD
-from pyrep.candidate import GeneticCandidate
-from pyrep.fitness.engine import Engine, Tests4PyEngine, Tests4PySystemTestEngine
-from pyrep.fitness.metric import GenProgFitness
-=======
 from fixkit.candidate import GeneticCandidate
 from fixkit.fitness.engine import Engine, Tests4PyEngine, Tests4PySystemTestEngine
 from fixkit.fitness.metric import GenProgFitness
->>>>>>> e5d8b468
 from utils import SUBJECTS, REP, SFL
 
 
@@ -90,15 +84,6 @@
     def run_system_test(self, workers: int):
         fitness = GenProgFitness(
             {
-<<<<<<< HEAD
-                "tmp/middle_2/tests4py_systemtest_diversity/passing_test_diversity_1",
-                "tmp/middle_2/tests4py_systemtest_diversity/passing_test_diversity_2",
-                "tmp/middle_2/tests4py_systemtest_diversity/passing_test_diversity_3",
-            },
-            {
-                "tmp/middle_2/tests4py_systemtest_diversity/failing_test_diversity_1",
-            },
-=======
                 os.path.join(SUBJECTS, "tests", "555"),
                 os.path.join(SUBJECTS, "tests", "123"),
                 os.path.join(SUBJECTS, "tests", "534"),
@@ -106,7 +91,6 @@
                 os.path.join(SUBJECTS, "tests", "335"),
             },
             {os.path.join(SUBJECTS, "tests", "213")},
->>>>>>> e5d8b468
         )
         candidates = list()
         for i in range(2 * workers):
@@ -115,16 +99,7 @@
             self.assertAlmostEqual(0, candidate.fitness, delta=0.000001)
         engine = Tests4PySystemTestEngine(
             fitness,
-<<<<<<< HEAD
-            [
-                "tmp/middle_2/tests4py_systemtest_diversity/passing_test_diversity_1",
-                "tmp/middle_2/tests4py_systemtest_diversity/passing_test_diversity_2",
-                "tmp/middle_2/tests4py_systemtest_diversity/passing_test_diversity_3",
-                "tmp/middle_2/tests4py_systemtest_diversity/failing_test_diversity_1",
-            ],
-=======
             os.path.join(SUBJECTS, "tests"),
->>>>>>> e5d8b468
             workers,
             out=REP,
             raise_on_failure=True,
@@ -139,15 +114,8 @@
     def test_engine_5(self):
         self.run_test(5)
 
-<<<<<<< HEAD
-    def tests_system_test_1(self):
-        self.run_system_test(1)
-
-    def tests_system_test_5(self):
-=======
     def test_system_engine_1(self):
         self.run_system_test(1)
 
     def test_system_engine_5(self):
->>>>>>> e5d8b468
         self.run_system_test(5)