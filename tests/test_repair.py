--- conflicted
+++ resolved
@@ -12,11 +12,9 @@
 from fixkit.localization.t4p import Tests4PyLocalization
 from fixkit.repair.patch import write_patches
 from fixkit.repair.pygenprog import PyGenProg, SingleMutationPyGenProg
-<<<<<<< HEAD
 from fixkit.repair.pykali import PyKali
 from fixkit.logger import debug_logger
-=======
->>>>>>> e5d8b468
+
 from utils import SUBJECTS, REP, SFL
 
 
